--- conflicted
+++ resolved
@@ -1,16 +1,19 @@
-
 #include <c10/core/InferenceMode.h>
+#include <stdexcept>
 
 namespace c10 {
-<<<<<<< HEAD
-=======
 // NOLINTNEXTLINE(cppcoreguidelines-avoid-non-const-global-variables)
 thread_local bool InferenceMode_enabled = false;
->>>>>>> 98933866
 
+// Invariant:
+//   is_enabled() == !c10::impl::tls_is_dispatch_key_included(DispatchKey::InplaceOrView);
+// InferenceMode::is_enabled() is in perf critical path (TensorImpl constructor)
+// so it worths a separate TLS to skip the DispatchKeySet check.
 bool InferenceMode::is_enabled() {
-  // See Note [Expected TLS state in InferenceMode]
-  return !c10::impl::tls_is_dispatch_key_included(DispatchKey::InplaceOrView);
+  return InferenceMode_enabled;
 }
 
+void InferenceMode::set_enabled(bool enabled) {
+  InferenceMode_enabled = enabled;
+}
 } // namespace c10