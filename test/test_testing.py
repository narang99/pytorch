--- conflicted
+++ resolved
@@ -3,23 +3,16 @@
 import math
 import os
 import random
-<<<<<<< HEAD
+import unittest
 import numpy as np
-=======
-import unittest
->>>>>>> 2219286d
 
 from torch.testing._internal.common_utils import \
     (IS_SANDCASTLE, IS_WINDOWS, TestCase, make_tensor, run_tests, skipIfRocm, slowTest)
 from torch.testing._internal.framework_utils import calculate_shards
 from torch.testing._internal.common_device_type import \
-<<<<<<< HEAD
-    (instantiate_device_type_tests, onlyCUDA, onlyCPU, onlyOnCPUAndCUDA, dtypes)
+    (PYTORCH_TESTING_DEVICE_EXCEPT_FOR_KEY, PYTORCH_TESTING_DEVICE_ONLY_FOR_KEY, dtypes,
+     get_device_type_test_bases, instantiate_device_type_tests, onlyCPU, onlyCUDA, onlyOnCPUAndCUDA)
 from torch.testing._asserts import UsageError
-=======
-    (PYTORCH_TESTING_DEVICE_EXCEPT_FOR_KEY, PYTORCH_TESTING_DEVICE_ONLY_FOR_KEY, dtypes,
-     get_device_type_test_bases, instantiate_device_type_tests, onlyCUDA, onlyOnCPUAndCUDA)
->>>>>>> 2219286d
 
 # For testing TestCase methods and torch.testing functions
 class TestTesting(TestCase):
