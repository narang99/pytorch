--- conflicted
+++ resolved
@@ -5,13 +5,10 @@
 import math
 import os
 import random
-<<<<<<< HEAD
 import re
+import unittest
 from typing import Any, Callable, Iterator, List, Mapping, Sequence, Tuple, Type, TypeVar
 
-=======
-import unittest
->>>>>>> 3999df7c
 import numpy as np
 
 import torch
