--- conflicted
+++ resolved
@@ -38,7 +38,15 @@
     obj = torch.utils.bundled_inputs.InflatableArg(enc_img_tensor, "torch.ops.fb.decode_bundled_image({})")
     return obj
 
-class TestBundledInputs(TestCase):
+def get_tensor_from_raw_BGR(im) -> torch.Tensor:
+    raw_data = cv2.cvtColor(im, cv2.COLOR_BGR2RGB)
+    raw_data = torch.from_numpy(raw_data).float()
+    raw_data = raw_data.permute(2, 0, 1)
+    raw_data = torch.div(raw_data, 255).unsqueeze(0)
+    return raw_data
+
+
+class TestBundledImages(TestCase):
     def test_single_tensors(self):
         class SingleTensorModel(torch.nn.Module):
             def forward(self, arg):
@@ -52,17 +60,13 @@
         loaded = save_and_load(sm)
         inflated = loaded.get_all_bundled_inputs()
         decoded_data = inflated[0][0]
+
         # raw image
-        raw_data = cv2.cvtColor(im, cv2.COLOR_BGR2RGB)
-        raw_data = torch.from_numpy(raw_data).float()
-        raw_data = raw_data.permute(2, 0, 1)
-        raw_data = torch.div(raw_data, 255).unsqueeze(0)
+        raw_data = get_tensor_from_raw_BGR(im)
+
         self.assertEqual(len(inflated), 1)
         self.assertEqual(len(inflated[0]), 1)
         self.assertEqual(raw_data.shape, decoded_data.shape)
-<<<<<<< HEAD
-        self.assertTrue(torch.allclose(raw_data, decoded_data, atol=0.1, rtol=1e-01))
-=======
         self.assertTrue(torch.allclose(raw_data, decoded_data, atol=0.1, rtol=1e-01))
 
         # Check if fb::image_decode_to_NCHW works as expected
@@ -72,5 +76,4 @@
             byte_tensor = torch.tensor(list(fp.read())).byte()
             im2_tensor = torch.ops.fb.image_decode_to_NCHW(byte_tensor, weight, bias)
             self.assertEqual(raw_data.shape, im2_tensor.shape)
-            self.assertTrue(torch.allclose(raw_data, im2_tensor, atol=0.1, rtol=1e-01))
->>>>>>> 98933866
+            self.assertTrue(torch.allclose(raw_data, im2_tensor, atol=0.1, rtol=1e-01))