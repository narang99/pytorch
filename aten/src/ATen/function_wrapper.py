--- conflicted
+++ resolved
@@ -1195,17 +1195,12 @@
         if broadcast_arg is not None:
             raise Exception("broadcasting is not yet supported for native functions, "
                             "but specified for function {}", option['name'])
-
-<<<<<<< HEAD
         if option['use_c10_dispatcher'] == 'unboxed_only':
-            top_env['list_of_aten_ops_with_unboxing_not_handled_by_c10_yet'].append(OPERATOR_NAME.substitute(option))
+            top_env['list_of_aten_ops_with_unboxing_not_handled_by_c10_yet'].append(OPERATOR_NAME_FULL.substitute(option))
         else:
             assert option['use_c10_dispatcher'] in ['with_codegenerated_unboxing_wrapper', 'full']
-            top_env['list_of_aten_ops_with_unboxing_already_handled_by_c10'].append(OPERATOR_NAME.substitute(option))
-
-=======
-        top_env['list_of_aten_ops'].append(OPERATOR_NAME_FULL.substitute(option))
->>>>>>> 3b2f267a
+            top_env['list_of_aten_ops_with_unboxing_already_handled_by_c10'].append(OPERATOR_NAME_FULL.substitute(option))
+
         option['native_type_method_dispatch'] = type_method_dispatch
 
         # Note [Abstract ATen methods]
@@ -1234,15 +1229,10 @@
                         operator_name=OPERATOR_NAME.substitute(option),
                         registration_code=DEFAULT_FUNCTION_REGISTRATION.substitute(option)))
                 else:
-<<<<<<< HEAD
                     assert option['use_c10_dispatcher'] in ['unboxed_only', 'with_codegenerated_unboxing_wrapper']
-                    top_env['function_registrations'].append(DEFAULT_UNBOXEDONLY_FUNCTION_REGISTRATION.substitute(option))
-=======
-                    assert option['use_c10_dispatcher'] == 'unboxed_only'
                     op_registrations.append(OpRegistration(
                         operator_name=OPERATOR_NAME.substitute(option),
                         registration_code=DEFAULT_UNBOXEDONLY_FUNCTION_REGISTRATION.substitute(option)))
->>>>>>> 3b2f267a
 
         # generate the at::native function declarations (i.e. what the user will implement)
         if isinstance(type_method_dispatch, dict):
@@ -1594,16 +1584,10 @@
                             operator_name=OPERATOR_NAME.substitute(option),
                             registration_code=BACKEND_FUNCTION_REGISTRATION.substitute(env)))
                     else:
-<<<<<<< HEAD
                         assert option['use_c10_dispatcher'] in ['unboxed_only', 'with_codegenerated_unboxing_wrapper']
-                        function_registrations.append(
-                            BACKEND_UNBOXEDONLY_FUNCTION_REGISTRATION.substitute(env))
-=======
-                        assert option['use_c10_dispatcher'] == 'unboxed_only'
                         op_registrations.append(OpRegistration(
                             operator_name=OPERATOR_NAME.substitute(option),
                             registration_code=BACKEND_UNBOXEDONLY_FUNCTION_REGISTRATION.substitute(env)))
->>>>>>> 3b2f267a
 
     for declaration in declarations:
         for option in declaration['options']:
