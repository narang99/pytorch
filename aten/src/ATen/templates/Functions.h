--- conflicted
+++ resolved
@@ -216,13 +216,12 @@
   return tensor.is_conj();
 }
 
-<<<<<<< HEAD
+inline Tensor conj(const Tensor& tensor) {
+  return tensor.conj();
+}
+
 inline bool is_neg(const Tensor& tensor) {
   return tensor.is_neg();
-=======
-inline Tensor conj(const Tensor& tensor) {
-  return tensor.conj();
->>>>>>> 8aedd71d
 }
 
 }