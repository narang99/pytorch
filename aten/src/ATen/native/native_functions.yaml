--- conflicted
+++ resolved
@@ -294,11 +294,7 @@
     SparseCPU: add_sparse
     SparseCUDA: add_sparse
     MkldnnCPU: mkldnn_add
-<<<<<<< HEAD
-=======
     Vulkan: vulkan_add
-  supports_named_tensor: True
->>>>>>> bec2655e
 
 - func: add_.Tensor(Tensor(a!) self, Tensor other, *, Scalar alpha=1) -> Tensor(a!)
   variants: method
@@ -3171,11 +3167,7 @@
     CUDA: addmm_cuda
     SparseCPU: addmm_sparse_dense_cpu
     SparseCUDA: addmm_sparse_dense_cuda
-<<<<<<< HEAD
-=======
     Vulkan: vulkan_addmm
-  supports_named_tensor: True
->>>>>>> bec2655e
 
 - func: addmm_(Tensor(a!) self, Tensor mat1, Tensor mat2, *, Scalar beta=1, Scalar alpha=1) -> Tensor(a!)
   variants: method
@@ -4360,11 +4352,6 @@
 
 - func: ne.Scalar(Tensor self, Scalar other) -> Tensor
   use_c10_dispatcher: full
-<<<<<<< HEAD
-  use_c10_dispatcher: full
-=======
-  supports_named_tensor: True
->>>>>>> bec2655e
   variants: method, function
   dispatch:
     CPU: ne
@@ -4379,11 +4366,6 @@
 
 - func: ne.Tensor(Tensor self, Tensor other) -> Tensor
   use_c10_dispatcher: full
-<<<<<<< HEAD
-  use_c10_dispatcher: full
-=======
-  supports_named_tensor: True
->>>>>>> bec2655e
   variants: method, function
   dispatch:
     CPU: ne
@@ -4398,11 +4380,6 @@
 
 - func: eq.Scalar(Tensor self, Scalar other) -> Tensor
   use_c10_dispatcher: full
-<<<<<<< HEAD
-  use_c10_dispatcher: full
-=======
-  supports_named_tensor: True
->>>>>>> bec2655e
   variants: method, function
   dispatch:
     CPU: eq
@@ -4417,11 +4394,6 @@
 
 - func: eq.Tensor(Tensor self, Tensor other) -> Tensor
   use_c10_dispatcher: full
-<<<<<<< HEAD
-  use_c10_dispatcher: full
-=======
-  supports_named_tensor: True
->>>>>>> bec2655e
   variants: method, function
   dispatch:
     CPU: eq
@@ -4436,11 +4408,6 @@
 
 - func: ge.Scalar(Tensor self, Scalar other) -> Tensor
   use_c10_dispatcher: full
-<<<<<<< HEAD
-  use_c10_dispatcher: full
-=======
-  supports_named_tensor: True
->>>>>>> bec2655e
   variants: method, function
   dispatch:
     CPU: ge
@@ -4455,11 +4422,6 @@
 
 - func: ge.Tensor(Tensor self, Tensor other) -> Tensor
   use_c10_dispatcher: full
-<<<<<<< HEAD
-  use_c10_dispatcher: full
-=======
-  supports_named_tensor: True
->>>>>>> bec2655e
   variants: method, function
   dispatch:
     CPU: ge
@@ -4474,11 +4436,6 @@
 
 - func: le.Scalar(Tensor self, Scalar other) -> Tensor
   use_c10_dispatcher: full
-<<<<<<< HEAD
-  use_c10_dispatcher: full
-=======
-  supports_named_tensor: True
->>>>>>> bec2655e
   variants: method, function
   dispatch:
     CPU: le
@@ -4493,11 +4450,6 @@
 
 - func: le.Tensor(Tensor self, Tensor other) -> Tensor
   use_c10_dispatcher: full
-<<<<<<< HEAD
-  use_c10_dispatcher: full
-=======
-  supports_named_tensor: True
->>>>>>> bec2655e
   variants: method, function
   dispatch:
     CPU: le
@@ -4512,11 +4464,6 @@
 
 - func: gt.Scalar(Tensor self, Scalar other) -> Tensor
   use_c10_dispatcher: full
-<<<<<<< HEAD
-  use_c10_dispatcher: full
-=======
-  supports_named_tensor: True
->>>>>>> bec2655e
   variants: method, function
   dispatch:
     CPU: gt
@@ -4531,11 +4478,6 @@
 
 - func: gt.Tensor(Tensor self, Tensor other) -> Tensor
   use_c10_dispatcher: full
-<<<<<<< HEAD
-  use_c10_dispatcher: full
-=======
-  supports_named_tensor: True
->>>>>>> bec2655e
   variants: method, function
   dispatch:
     CPU: gt
@@ -4550,11 +4492,6 @@
 
 - func: lt.Scalar(Tensor self, Scalar other) -> Tensor
   use_c10_dispatcher: full
-<<<<<<< HEAD
-  use_c10_dispatcher: full
-=======
-  supports_named_tensor: True
->>>>>>> bec2655e
   variants: method, function
   dispatch:
     CPU: lt
@@ -4569,11 +4506,6 @@
 
 - func: lt.Tensor(Tensor self, Tensor other) -> Tensor
   use_c10_dispatcher: full
-<<<<<<< HEAD
-  use_c10_dispatcher: full
-=======
-  supports_named_tensor: True
->>>>>>> bec2655e
   variants: method, function
   dispatch:
     CPU: lt
