#include <ATen/native/BinaryOps.h>

#include <cmath>
#include <iostream>

#include <ATen/Dispatch.h>
#include <ATen/Parallel.h>
#include <ATen/cpu/vec256/functional.h>
#include <ATen/cpu/vec256/vec256.h>
#include <ATen/native/TensorIterator.h>
#include <ATen/native/cpu/Loops.h>
#include <ATen/native/Math.h>
#include <c10/macros/Macros.h>
#include <c10/util/BFloat16-math.h>
#include <c10/util/Half-math.h>

namespace at {
namespace native {

namespace {

using namespace vec256;

// Note: Undefined behavior when performing addition is intentionally
// ignored.
void add_kernel(TensorIteratorBase& iter, const Scalar& alpha_scalar) {
  if (iter.dtype() == ScalarType::Bool) {
      using scalar_t = bool;
      auto alpha = alpha_scalar.to<scalar_t>();
      cpu_kernel(iter,
        [=](scalar_t a, scalar_t b) __ubsan_ignore_undefined__ -> scalar_t { return a + alpha * b; });
  } else {
    AT_DISPATCH_ALL_TYPES_AND_COMPLEX_AND2(kBFloat16, kHalf, iter.dtype(), "add_cpu/sub_cpu", [&]() {
      auto alpha = alpha_scalar.to<scalar_t>();
      auto alpha_vec = Vec256<scalar_t>(alpha);
      cpu_kernel_vec(iter,
        [=](scalar_t a, scalar_t b) __ubsan_ignore_undefined__ -> scalar_t { return a + alpha * b; },
        [=](Vec256<scalar_t> a, Vec256<scalar_t> b) __ubsan_ignore_undefined__ {
          return vec256::fmadd(b, alpha_vec, a);
        });
      });
  }
}

void add_clamp_kernel(TensorIterator& iter, const Scalar& alpha_scalar, const Scalar& min_val, const Scalar& max_val) {
  AT_DISPATCH_ALL_TYPES(iter.dtype(), "add_clamp_cpu", [&]() {
    auto alpha = alpha_scalar.to<scalar_t>();
    auto alpha_vec = Vec256<scalar_t>(alpha);
    auto min_scalar = min_val.to<scalar_t>();
    auto min_vec = Vec256<scalar_t>(min_scalar);
    auto max_scalar = max_val.to<scalar_t>();
    auto max_vec = Vec256<scalar_t>(max_scalar);
    cpu_kernel_vec(iter,
      [=](scalar_t a, scalar_t b) __ubsan_ignore_undefined__ -> scalar_t {
<<<<<<< HEAD
        scalar_t x = a + alpha * b;
        return std::min(max_scalar, std::max(min_scalar, x));
=======
        return std::min(max_scalar, std::max(min_scalar, static_cast<scalar_t>(a + alpha * b)));
>>>>>>> 00737efd
      },
      [=](Vec256<scalar_t> a, Vec256<scalar_t> b) __ubsan_ignore_undefined__ {
        auto add_clamp_res = vec256::fmadd(b, alpha_vec, a);
        add_clamp_res = vec256::clamp_min(add_clamp_res, min_vec);
        add_clamp_res = vec256::clamp_max(add_clamp_res, max_vec);
        return add_clamp_res;
      });
    });
}

void atan2_kernel(TensorIteratorBase& iter) {
  AT_DISPATCH_FLOATING_TYPES(iter.dtype(), "atan2_cpu", [&]() {
    cpu_kernel_vec(iter, [=](scalar_t a, scalar_t b) -> scalar_t {
    return std::atan2(a, b);
  },
    [=](Vec256<scalar_t> a, Vec256<scalar_t> b) {
      return a.atan2(b);
    });
  });
}

// Note: Undefined behavior when performing subtraction is intentionally
// ignored.
void sub_kernel(TensorIteratorBase& iter, const Scalar& alpha_scalar) __ubsan_ignore_undefined__ {
  add_kernel(iter, -alpha_scalar);
}

void mul_kernel(TensorIteratorBase& iter) {
  if (iter.dtype() == ScalarType::Bool) {
    cpu_kernel(iter, [=](bool a, bool b) -> bool { return a && b; });
  } else {
    AT_DISPATCH_ALL_TYPES_AND_COMPLEX_AND2(kBFloat16, kHalf, iter.dtype(), "mul_cpu", [&]() {
      cpu_kernel_vec(iter,
        [=](scalar_t a, scalar_t b) -> scalar_t { return a * b; },
        [=](Vec256<scalar_t> a, Vec256<scalar_t> b) {
          return a * b;
        });
    });
  }
}

void div_true_kernel(TensorIteratorBase& iter) {
  AT_DISPATCH_FLOATING_AND_COMPLEX_TYPES_AND2(kBFloat16, kHalf, iter.common_dtype(), "div_cpu", [&]() {
    cpu_kernel_vec(iter,
      [](scalar_t a, scalar_t b) __ubsan_ignore_float_divide_by_zero__ -> scalar_t {
        return a / b;
      },
      [](Vec256<scalar_t> a, Vec256<scalar_t> b) {
        return a / b;
      });
  });
}

void div_trunc_kernel(TensorIteratorBase& iter) {
  const auto dtype = iter.common_dtype();
  if (isIntegralType(dtype, /*includeBool*/ false)) {
    // There's no SIMD integer division, so don't try to vectorize it.
    // TODO: if the divisor is a scalar, rewrite as multiplication by a constant.
    AT_DISPATCH_INTEGRAL_TYPES(dtype, "div_trunc_cpu", [&]() {
      cpu_kernel(iter, [](scalar_t a, scalar_t b) -> scalar_t {
        TORCH_CHECK(b != 0, "ZeroDivisionError");
        return a / b;
      });
    });
  } else {
    AT_DISPATCH_FLOATING_TYPES_AND2(kBFloat16, kHalf, dtype, "div_trunc_cpu", [&]() {
      cpu_kernel_vec(iter,
        [](scalar_t a, scalar_t b) __ubsan_ignore_float_divide_by_zero__ -> scalar_t {
          return std::trunc(a / b);
        },
        [](Vec256<scalar_t> a, Vec256<scalar_t> b) {
          return (a / b).trunc();
        });
    });
  }
}

// NOTE: [Floor Division in Python]
// Python's __floordiv__ operator is more complicated than just floor(a / b).
// It aims to maintain the property: a == (a // b) * b + remainder(a, b)
// which can otherwise fail due to rounding errors in the remainder.
// So, instead it is calculated as: a // b = (a - remainder(a, b)) / b
// With some additional fix-ups added to the result.
//
// For reference, see CPython's implementation:
// https://github.com/python/cpython/blob/ace008c531dd685a30c1dd68f9b5ba35f20171cf/Objects/floatobject.c#L636

void div_floor_kernel(TensorIteratorBase& iter) {
  const auto dtype = iter.common_dtype();
  if (dtype == kByte) {
    // In the special case of unsigned integer division, floor division is
    // equivalent to truncation division (since the signs of the divisor and
    // dividend are always the same)
    return div_trunc_kernel(iter);
  } else if (isIntegralType(dtype, /*includeBool*/ false)) {
    // There's no SIMD integer division, so don't try to vectorize it.
    AT_DISPATCH_INTEGRAL_TYPES(dtype, "div_floor_cpu", [&]() {
      cpu_kernel(iter, [](scalar_t a, scalar_t b) -> scalar_t {
        TORCH_CHECK(b != 0, "ZeroDivisionError");
        if ((a < 0) != (b < 0)) {
          // Subtracts one from the results of truncation division if the
          // divisor and dividend have different sign(bit)s and the remainder of
          // the division is nonzero
          const auto quot = a / b;
          const auto rem = a % b;
          return rem ? quot - 1 : quot;
        }

        return a / b;
      });
    });
  } else {
    // See NOTE: [Floor Division in Python]
    AT_DISPATCH_FLOATING_TYPES_AND2(kBFloat16, kHalf, dtype, "div_floor_cpu", [&]() {
      using vec_t = Vec256<scalar_t>;
      cpu_kernel_vec(iter,
          [](scalar_t a, scalar_t b) __ubsan_ignore_float_divide_by_zero__ -> scalar_t {
            auto mod = std::fmod(a, b);
            auto div = (a - mod) / b;
            if ((mod != 0) && (b < 0) != (mod < 0)) {
              div -= scalar_t(1);
            }

            scalar_t floordiv;
            if (div != 0) {
              floordiv = std::floor(div);
              if (div - floordiv > scalar_t(0.5)) {
                floordiv += scalar_t(1.0);
              }
            } else {
              floordiv = std::copysign(scalar_t(0), a / b);
            }
            return floordiv;
          },
          [](Vec256<scalar_t> a, Vec256<scalar_t> b) -> Vec256<scalar_t>{
            using vec_t = Vec256<scalar_t>;
            auto mod = a.fmod(b);
            auto div = (a - mod) / b;
            const auto zero = vec_t(0);
            auto mask = (mod != zero) & ((b < zero) ^ (mod < zero));
            const auto one = vec_t(1);
            div = vec_t::blendv(div, div - one, mask);
            auto floordiv = div.floor();
            mask = (div - floordiv) > vec_t(0.5);
            floordiv = vec_t::blendv(floordiv, floordiv + one, mask);
            return vec_t::blendv(floordiv, zero.copysign(a / b), div == zero);
          });
    });
  }
}

void remainder_kernel(TensorIterator& iter) {
  if (isIntegralType(iter.common_dtype(), /*includeBool*/ false)) {
    AT_DISPATCH_INTEGRAL_TYPES(iter.common_dtype(), "remainder_cpu", [&]() {
      cpu_kernel(iter, [](scalar_t a, scalar_t b) -> scalar_t {
        TORCH_CHECK(b != 0, "ZeroDivisionError");
        scalar_t r = a % b;
        if ((r != 0) && ((r < 0) != (b < 0))) {
          r += b;
        }
        return r;
      });
    });
  } else {
    AT_DISPATCH_FLOATING_TYPES_AND_HALF(iter.common_dtype(), "remainder_cpu", [&]() {
      cpu_kernel_vec(iter,
        [=](scalar_t a, scalar_t b) __ubsan_ignore_float_divide_by_zero__ -> scalar_t {
          scalar_t mod = std::fmod(a, b);
          if ((mod != 0) && ((b < 0) != (mod < 0))) mod += b;
          return mod;
        },
        [=](Vec256<scalar_t> a, Vec256<scalar_t> b) {
          auto mod = a.fmod(b);
          const auto zero = Vec256<scalar_t>(0);
          auto mask = (mod != zero) & ((b < zero) ^ (mod < zero));
          return Vec256<scalar_t>::blendv(mod, mod + b, mask);
        });
    });
  }
}

void bitwise_and_kernel(TensorIterator& iter) {
  if (iter.dtype() == ScalarType::Bool) {
    cpu_kernel(
        iter,
        [](bool a, bool b) {
          return a && b;
        });
  } else {
    AT_DISPATCH_INTEGRAL_TYPES(iter.dtype(), "bitwise_and_cpu", [&]() {
      cpu_kernel_vec(
          iter,
          [](scalar_t a, scalar_t b) -> scalar_t {
            return a & b;
          },
          [](Vec256<scalar_t> a, Vec256<scalar_t> b) {
            return a & b;
          });
    });
  }
}

void bitwise_or_kernel(TensorIterator& iter) {
  if (iter.dtype() == ScalarType::Bool) {
    cpu_kernel(
        iter,
        [](bool a, bool b) {
          return a || b;
        });
  } else {
    AT_DISPATCH_INTEGRAL_TYPES(iter.dtype(), "bitwise_or_cpu", [&]() {
      cpu_kernel_vec(
          iter,
          [](scalar_t a, scalar_t b) -> scalar_t {
            return a | b;
          },
          [](Vec256<scalar_t> a, Vec256<scalar_t> b) {
            return a | b;
          });
    });
  }
}

void bitwise_xor_kernel(TensorIterator& iter) {
  if (iter.dtype() == ScalarType::Bool) {
    // Boolean type does not work with ^ (bitwise XOR) in C++. bitwise_xor wraps this operation for both Boolean and
    // integral types.
    cpu_kernel(
          iter,
          [](bool a, bool b) {
            return a != b;
          });
  } else {
    AT_DISPATCH_INTEGRAL_TYPES(iter.dtype(), "bitwise_xor_cpu", [&]() {
      cpu_kernel_vec(
          iter,
          [](scalar_t a, scalar_t b) -> scalar_t {
            return a ^ b;
          },
          [](Vec256<scalar_t> a, Vec256<scalar_t> b) {
            return a ^ b;
          });
    });
  }
}

void lshift_kernel(TensorIterator& iter) {
  if (iter.dtype() == ScalarType::Float || iter.dtype() == ScalarType::Double) {
    AT_DISPATCH_FLOATING_TYPES(iter.dtype(), "lshift_cpu", [&]() {
      auto base_vec = Vec256<scalar_t>((scalar_t)(2));
      cpu_kernel_vec(
        iter,
        [=](scalar_t a, scalar_t b) -> scalar_t {
          return a * std::pow((scalar_t)(2), b);
        },
        [=](Vec256<scalar_t> a, Vec256<scalar_t> b) {
          return a * base_vec.pow(b);
      });
    });
  } else {
    AT_DISPATCH_INTEGRAL_TYPES(iter.dtype(), "lshift_cpu", [&]() {
      cpu_kernel(iter,
        [](scalar_t a, scalar_t b) -> scalar_t {
          return static_cast<std::make_unsigned_t<scalar_t>>(a) << b;
      });
    });
  }
}

void logical_and_kernel(TensorIterator& iter) {
  // See Note [special-case bool outputs]
  if (iter.dtype() == ScalarType::Bool) {
    AT_DISPATCH_ALL_TYPES_AND_COMPLEX_AND3(kBool, kBFloat16, kHalf, iter.common_dtype(), "logical_and_cpu", [&]() {
      cpu_kernel(iter,
        [](scalar_t a, scalar_t b) -> bool {
          return a && b;
        });
    });
  } else {
    AT_DISPATCH_ALL_TYPES_AND_COMPLEX_AND2(kBFloat16, kHalf, iter.common_dtype(), "logical_and_cpu", [&]() {
      cpu_kernel(iter,
        [](scalar_t a, scalar_t b) -> scalar_t {
          return static_cast<scalar_t>(a && b);
        });
    });
  }
}

void logical_or_kernel(TensorIterator& iter) {
  // See Note [special-case bool outputs]
  if (iter.dtype() == ScalarType::Bool) {
    AT_DISPATCH_ALL_TYPES_AND_COMPLEX_AND3(kBool, kBFloat16, kHalf, iter.common_dtype(), "logical_or_cpu", [&]() {
      cpu_kernel(iter,
        [](scalar_t a, scalar_t b) -> bool {
          return a || b;
        });
    });
  } else {
    AT_DISPATCH_ALL_TYPES_AND_COMPLEX_AND3(kBool, kBFloat16, kHalf, iter.common_dtype(), "logical_or_cpu", [&]() {
      cpu_kernel(iter,
        [](scalar_t a, scalar_t b) -> scalar_t {
          return static_cast<scalar_t>(a || b);
        });
    });
  }
}

void logical_xor_kernel(TensorIterator& iter) {
  // See Note [special-case bool outputs]
  if (iter.dtype() == ScalarType::Bool) {
    AT_DISPATCH_ALL_TYPES_AND_COMPLEX_AND3(kBool, kBFloat16, kHalf, iter.common_dtype(), "logical_xor_cpu", [&]() {
      cpu_kernel(iter,
        [](scalar_t a, scalar_t b) -> bool {
          return bool(a) != bool(b);
        });
    });
  } else {
    AT_DISPATCH_ALL_TYPES_AND_COMPLEX_AND2(kBFloat16, kHalf, iter.common_dtype(), "logical_xor_cpu", [&]() {
      cpu_kernel(iter,
        [](scalar_t a, scalar_t b) -> scalar_t {
          return static_cast<scalar_t>(bool(a) != bool(b));
        });
    });
  }
}

void rshift_kernel(TensorIterator& iter) {
  if (iter.dtype() == ScalarType::Float || iter.dtype() == ScalarType::Double) {
    AT_DISPATCH_FLOATING_TYPES(iter.dtype(), "rshift_cpu", [&]() {
      auto base_vec = Vec256<scalar_t>((scalar_t)(2));
      cpu_kernel_vec(
        iter,
        [=](scalar_t a, scalar_t b) -> scalar_t {
          return a / std::pow((scalar_t)(2), b);
        },
        [=](Vec256<scalar_t> a, Vec256<scalar_t> b) {
          return a / base_vec.pow(b);
      });
    });
  } else {
    AT_DISPATCH_INTEGRAL_TYPES(iter.dtype(), "rshift_cpu", [&]() {
      cpu_kernel(iter,
        [](scalar_t a, scalar_t b) -> scalar_t {
          return a >> b;
        });
    });
  }
}

void lt_kernel(TensorIterator& iter) {
  // See Note [special-case bool outputs]
  if (iter.dtype() == ScalarType::Bool) {
    AT_DISPATCH_ALL_TYPES_AND3(kBool, kBFloat16, kHalf, iter.common_dtype(), "lt_cpu", [&]() {
      cpu_kernel(iter,
        [](scalar_t a, scalar_t b) -> bool {
          return a < b;
        });
    });
  } else {
    AT_DISPATCH_ALL_TYPES_AND2(kBFloat16, kHalf, iter.common_dtype(), "lt_cpu", [&]() {
      cpu_kernel_vec(
        iter,
        [](scalar_t a, scalar_t b) -> scalar_t {
          return a < b;
        },
        [](Vec256<scalar_t> a, Vec256<scalar_t> b) -> Vec256<scalar_t> {
          return a.lt(b);
        });
    });
  }
}

void le_kernel(TensorIterator& iter) {
  // See Note [special-case bool outputs]
  if (iter.dtype() == ScalarType::Bool) {
    AT_DISPATCH_ALL_TYPES_AND3(kBool, kBFloat16, kHalf, iter.common_dtype(), "le_cpu", [&]() {
      cpu_kernel(iter,
        [](scalar_t a, scalar_t b) -> bool {
          return a <= b;
        });
    });
  } else {
    AT_DISPATCH_ALL_TYPES_AND2(kBFloat16, kHalf, iter.common_dtype(), "le_cpu", [&]() {
      cpu_kernel_vec(
        iter,
        [](scalar_t a, scalar_t b) -> scalar_t {
          return a <= b;
        },
        [](Vec256<scalar_t> a, Vec256<scalar_t> b) -> Vec256<scalar_t> {
          return a.le(b);
        });
    });
  }
}

void gt_kernel(TensorIterator& iter) {
  // See Note [special-case bool outputs]
  if (iter.dtype() == ScalarType::Bool) {
    AT_DISPATCH_ALL_TYPES_AND3(kBool, kBFloat16, kHalf, iter.common_dtype(), "gt_cpu", [&]() {
      cpu_kernel(iter,
        [](scalar_t a, scalar_t b) -> bool {
          return a > b;
        });
    });
  } else {
    AT_DISPATCH_ALL_TYPES_AND2(kBFloat16, kHalf, iter.common_dtype(), "gt_cpu", [&]() {
      cpu_kernel_vec(
        iter,
        [](scalar_t a, scalar_t b) -> scalar_t {
          return a > b;
        },
        [](Vec256<scalar_t> a, Vec256<scalar_t> b) -> Vec256<scalar_t> {
          return a.gt(b);
        });
    });
  }
}

void ge_kernel(TensorIterator& iter) {
  // See Note [special-case bool outputs]
  if (iter.dtype() == ScalarType::Bool) {
    AT_DISPATCH_ALL_TYPES_AND3(kBool, kBFloat16, kHalf, iter.common_dtype(), "ge_cpu", [&]() {
      cpu_kernel(iter,
        [](scalar_t a, scalar_t b) -> bool {
          return a >= b;
        });
    });
  } else {
    AT_DISPATCH_ALL_TYPES_AND2(kBFloat16, kHalf, iter.common_dtype(), "ge_cpu", [&]() {
      cpu_kernel_vec(
        iter,
        [](scalar_t a, scalar_t b) -> scalar_t {
          return a >= b;
        },
        [](Vec256<scalar_t> a, Vec256<scalar_t> b) -> Vec256<scalar_t> {
          return a.ge(b);
        });
    });
  }
}

void eq_kernel(TensorIterator& iter) {
  // See Note [special-case bool outputs]
  if (iter.dtype() == ScalarType::Bool) {
    AT_DISPATCH_ALL_TYPES_AND_COMPLEX_AND3(kBool, kBFloat16, kHalf, iter.common_dtype(), "eq_cpu", [&]() {
      cpu_kernel(iter,
        [](scalar_t a, scalar_t b) -> bool {
          return a == b;
        });
    });
  } else {
    AT_DISPATCH_ALL_TYPES_AND_COMPLEX_AND2(kBFloat16, kHalf, iter.common_dtype(), "eq_cpu", [&]() {
      cpu_kernel_vec(
        iter,
        [](scalar_t a, scalar_t b) -> scalar_t {
          return a == b;
        },
        [](Vec256<scalar_t> a, Vec256<scalar_t> b) -> Vec256<scalar_t> {
          return a.eq(b);
        });
    });
  }
}

void ne_kernel(TensorIterator& iter) {
  // See Note [special-case bool outputs]
  if (iter.dtype() == ScalarType::Bool) {
    AT_DISPATCH_ALL_TYPES_AND_COMPLEX_AND3(kBool, kBFloat16, kHalf, iter.common_dtype(), "ne_cpu", [&]() {
      cpu_kernel(iter,
        [](scalar_t a, scalar_t b) -> bool {
          return a != b;
        });
    });
  } else {
    AT_DISPATCH_ALL_TYPES_AND_COMPLEX_AND2(kBFloat16, kHalf, iter.common_dtype(), "ne_cpu", [&]() {
      cpu_kernel_vec(
        iter,
        [](scalar_t a, scalar_t b) -> scalar_t {
          return a != b;
        },
        [](Vec256<scalar_t> a, Vec256<scalar_t> b) -> Vec256<scalar_t> {
          return a.ne(b);
        });
    });
  }
}

void maximum_kernel(TensorIterator& iter) {
  if (iter.dtype() == ScalarType::Bool) {
    cpu_kernel(iter,
      [](bool a, bool b) -> bool {
        return a || b;
      });
  } else if (isIntegralType(iter.dtype(), /*includeBool=*/ false)) {
    AT_DISPATCH_INTEGRAL_TYPES(iter.dtype(), "maximum_cpu", [&]() {
      cpu_kernel_vec(iter,
        [](scalar_t a, scalar_t b) -> scalar_t { return std::max(a, b); },
        [](Vec256<scalar_t> a, Vec256<scalar_t> b) { return at::vec256::maximum(a, b); });
    });
  } else {
    AT_DISPATCH_FLOATING_TYPES_AND2(at::ScalarType::Half, at::ScalarType::BFloat16, iter.dtype(), "maximum_cpu", [&]() {
      cpu_kernel_vec(iter,
        [](scalar_t a, scalar_t b) -> scalar_t {
          if (a != a || b != b) {
            return std::numeric_limits<scalar_t>::quiet_NaN();
          } else {
            return std::max(a, b);
          }
        },
        [](Vec256<scalar_t> a, Vec256<scalar_t> b) { return at::vec256::maximum(a, b); });
    });
  }
}

void minimum_kernel(TensorIterator& iter) {
  if (iter.dtype() == ScalarType::Bool) {
    cpu_kernel(iter,
      [](bool a, bool b) -> bool {
        return a && b;
      });
  } else if (isIntegralType(iter.dtype(), /*includeBool=*/ false)) {
    AT_DISPATCH_INTEGRAL_TYPES(iter.dtype(), "minimum_cpu", [&]() {
      cpu_kernel_vec(iter,
        [](scalar_t a, scalar_t b) -> scalar_t { return std::min(a, b); },
        [](Vec256<scalar_t> a, Vec256<scalar_t> b) { return at::vec256::minimum(a, b); });
    });
  } else {
    AT_DISPATCH_FLOATING_TYPES_AND2(at::ScalarType::Half, at::ScalarType::BFloat16, iter.dtype(), "minimum_cpu", [&]() {
      cpu_kernel_vec(iter,
        [](scalar_t a, scalar_t b) -> scalar_t {
          if (a != a || b != b) {
            return std::numeric_limits<scalar_t>::quiet_NaN();
          } else {
            return std::min(a, b);
          }
        },
        [](Vec256<scalar_t> a, Vec256<scalar_t> b) { return at::vec256::minimum(a, b); });
    });
  }
}

void fmax_kernel(TensorIterator& iter) {
  if (isFloatingType(iter.common_dtype())) {
    AT_DISPATCH_FLOATING_TYPES_AND2(at::ScalarType::Half, at::ScalarType::BFloat16, iter.common_dtype(), "fmax_cpu", [&]() {
      cpu_kernel(iter,
        [](scalar_t a, scalar_t b) -> scalar_t {
          return std::fmax(a, b);
        });
    });
  } else {
    maximum_kernel(iter);
  }
}

void fmin_kernel(TensorIterator& iter) {
  if (isFloatingType(iter.common_dtype())) {
    AT_DISPATCH_FLOATING_TYPES_AND2(at::ScalarType::Half, at::ScalarType::BFloat16, iter.common_dtype(), "fmin_cpu", [&]() {
      cpu_kernel(iter,
        [](scalar_t a, scalar_t b) -> scalar_t {
          return std::fmin(a, b);
        });
    });
  } else {
    minimum_kernel(iter);
  }
}

void smooth_l1_kernel(TensorIterator& iter, double beta) {
  AT_DISPATCH_FLOATING_TYPES_AND2(
        kBFloat16, kHalf, iter.dtype(), "smooth_l1_cpu", [&]() {
        using Vec = Vec256<scalar_t>;
        const scalar_t beta_val(beta);
        const Vec beta_val_vec(beta_val);
        const Vec point_five_vec(static_cast<scalar_t>(0.5));
        cpu_kernel_vec(
            iter,
            [&beta_val](scalar_t a, scalar_t b) -> scalar_t {
              auto z = std::abs(a - b);
              return z < beta_val
                  ? static_cast<scalar_t>(0.5) * z * z / beta_val
                  : z - static_cast<scalar_t>(0.5) * beta_val;
            },
            [&beta_val_vec, &point_five_vec](Vec a, Vec b) {
              auto z = (a - b).abs();
              return Vec::blendv(
                  point_five_vec * z * z / beta_val_vec, z - point_five_vec * beta_val_vec, z >= beta_val_vec);
            });
      });
}

void huber_kernel(TensorIterator& iter, double delta) {
  AT_DISPATCH_FLOATING_TYPES_AND2(kBFloat16, kHalf, iter.dtype(), "huber_cpu", [&]() {
    using Vec = Vec256<scalar_t>;
    const scalar_t delta_val(delta);
    const Vec delta_val_vec(delta_val);
    const Vec point_five_vec(static_cast<scalar_t>(0.5));
    cpu_kernel_vec(
      iter,
      [&delta_val](scalar_t a, scalar_t b) -> scalar_t {
        auto z = std::abs(a - b);
        return z < delta_val ? static_cast<scalar_t>(0.5) * z * z :
        delta_val * (z - static_cast<scalar_t>(0.5) * delta_val);
      },
      [&delta_val_vec, &point_five_vec](Vec a, Vec b) {
        auto z = (a - b).abs();
        return Vec::blendv(point_five_vec * z * z,
          delta_val_vec * (z - point_five_vec * delta_val_vec),
          z >= delta_val_vec);
    });
  });
}

void sigmoid_backward_kernel(TensorIterator& iter) {
  AT_DISPATCH_FLOATING_TYPES_AND2(kBFloat16, kHalf, iter.dtype(), "sigmoid_backward_cpu", [&]() {
    auto one_vec = Vec256<scalar_t>((scalar_t)(1));
    cpu_kernel_vec(iter,
      [=](scalar_t a, scalar_t b) -> scalar_t {
        return a * (scalar_t(1) - b) * b;
      },
      [=](Vec256<scalar_t> a, Vec256<scalar_t> b) {
        return a * (one_vec - b) * b;
      });
  });
}

void logit_backward_kernel(TensorIterator& iter, const Scalar& eps_scalar) {
  AT_DISPATCH_FLOATING_TYPES_AND(
      kBFloat16, iter.dtype(), "logit_backward_cpu", [&]() {
        const scalar_t eps = eps_scalar.to<scalar_t>();
        const Vec256<scalar_t> kZeroVec(scalar_t(0));
        const Vec256<scalar_t> kOneVec(scalar_t(1));
        if (eps < scalar_t(0)) {
          const Vec256<scalar_t> kNanVec(
              std::numeric_limits<scalar_t>::quiet_NaN());
          cpu_kernel_vec(
              iter,
              [](scalar_t dy, scalar_t x) {
                return (x < scalar_t(0) || x > scalar_t(1))
                    ? std::numeric_limits<scalar_t>::quiet_NaN()
                    : ((x == scalar_t(0) || x == scalar_t(1))
                           ? (dy * std::numeric_limits<scalar_t>::infinity())
                           : (dy / (x * (scalar_t(1) - x))));
              },
              [kZeroVec, kOneVec, kNanVec](
                  Vec256<scalar_t> dy_vec, Vec256<scalar_t> x_vec) {
                return Vec256<scalar_t>::blendv(
                    kNanVec,
                    dy_vec / (x_vec * (kOneVec - x_vec)),
                    (x_vec >= kZeroVec) & (x_vec <= kOneVec));
              });
        } else {
          const scalar_t lo = eps;
          const scalar_t hi = scalar_t(1) - eps;
          const Vec256<scalar_t> lo_vec(lo);
          const Vec256<scalar_t> hi_vec(hi);
          cpu_kernel_vec(
              iter,
              [lo, hi](scalar_t dy, scalar_t x) {
                return (x < lo || x > hi)
                    ? scalar_t(0)
                    : ((x == scalar_t(0) || x == scalar_t(1))
                           ? dy * std::numeric_limits<scalar_t>::infinity()
                           : dy / (x * (scalar_t(1) - x)));
              },
              [kZeroVec, kOneVec, lo_vec, hi_vec](
                  Vec256<scalar_t> dy_vec, Vec256<scalar_t> x_vec) {
                return Vec256<scalar_t>::blendv(
                    kZeroVec,
                    dy_vec / (x_vec * (kOneVec - x_vec)),
                    (x_vec >= lo_vec) & (x_vec <= hi_vec));
              });
        }
      });
}

void tanh_backward_kernel(TensorIterator& iter) {
  if (isComplexType(iter.dtype())) {
    AT_DISPATCH_COMPLEX_TYPES(iter.dtype(), "tanh_backward_cpu", [&]() {
      auto one_vec = Vec256<scalar_t>(scalar_t{1});
    cpu_kernel_vec(
      iter,
      [=](scalar_t a, scalar_t b) -> scalar_t {
        return a * std::conj(scalar_t{1} - b * b);
      },
      [=](Vec256<scalar_t> a, Vec256<scalar_t> b) {
        return a * (one_vec - b * b).conj();
      });
  });
  } else {
    AT_DISPATCH_FLOATING_TYPES(iter.dtype(), "tanh_backward_cpu", [&]() {
      auto one_vec = Vec256<scalar_t>(scalar_t{1});
      cpu_kernel_vec(
        iter,
        [=](scalar_t a, scalar_t b) -> scalar_t {
          return a * (scalar_t{1} - b * b);
        },
        [=](Vec256<scalar_t> a, Vec256<scalar_t> b) {
          return a * (one_vec - b * b);
        });
    });
  }
}

void mse_kernel(TensorIterator& iter) {
  if (iter.dtype() == ScalarType::Half) {
    TORCH_WARN_ONCE("Applying the CPU mse kernel on half-type tensors. "
                    "This may be slower than using float or double-type tensors.");
  }

  AT_DISPATCH_FLOATING_TYPES_AND_HALF(iter.dtype(), "mse_cpu", [&]() {
    cpu_kernel_vec(iter,
      [=](scalar_t a, scalar_t b) -> scalar_t {
        auto diff = a - b;
        return diff * diff;
      },
      [=](Vec256<scalar_t> a, Vec256<scalar_t> b) {
      auto diff =  a - b;
      return diff * diff;
      });
  });
}

void fmod_kernel(TensorIterator& iter) {
  if (isIntegralType(iter.common_dtype(), /*includeBool=*/ false)) {
    AT_DISPATCH_INTEGRAL_TYPES(iter.common_dtype(), "fmod_cpu", [&]() {
      cpu_kernel(iter, [=](scalar_t x, scalar_t d) -> scalar_t {
        TORCH_CHECK(d != 0, "ZeroDivisionError");
        return x % d;
      });
    });
  } else {
    AT_DISPATCH_FLOATING_TYPES_AND(kHalf, iter.common_dtype(), "fmod_cpu", [&]() {
      cpu_kernel_vec(
        iter,
        [](scalar_t x, scalar_t d) -> scalar_t {
          return std::fmod(x, d);
        },
        [](Vec256<scalar_t> x, Vec256<scalar_t> d) {
          return x.fmod(d);
        });
    });
  }
}

void logaddexp_kernel(TensorIterator& iter) {
  AT_DISPATCH_FLOATING_TYPES(iter.dtype(), "logaddexp_cpu", [&]() {
    cpu_kernel_vec(
        iter,
        [=](scalar_t a, scalar_t b) -> scalar_t {
          if (std::isinf(a) && a == b) {
            return a;
          } else {
            scalar_t m = std::max(a, b);
            return m + std::log((scalar_t)(1.0) + std::exp(-std::abs(a - b)));
          }
        },
        [=](Vec256<scalar_t> a, Vec256<scalar_t> b) {
          Vec256<scalar_t> inf(std::numeric_limits<scalar_t>::infinity());
          Vec256<scalar_t> one(1.0);
          Vec256<scalar_t> m = maximum(a, b);
          return Vec256<scalar_t>::blendv(
              m + (one + (a - b).abs().neg().exp()).log(),
              a,
              (a == b) & (a.abs() == inf));
        });
  });
}

void logaddexp2_kernel(TensorIterator& iter) {
  AT_DISPATCH_FLOATING_TYPES(iter.dtype(), "logaddexp2_cpu", [&]() {
    cpu_kernel_vec(
        iter,
        [=](scalar_t a, scalar_t b) -> scalar_t {
          if (std::isinf(a) && a == b) {
            return a;
          } else {
            scalar_t m = std::max(a, b);
            return m + std::log2((scalar_t)(1.0) + std::pow((scalar_t)(2), -std::abs(a - b)));
          }
        },
        [=](Vec256<scalar_t> a, Vec256<scalar_t> b) {
          Vec256<scalar_t> inf(std::numeric_limits<scalar_t>::infinity());
          Vec256<scalar_t> one(1.0);
          Vec256<scalar_t> two(2.0);
          Vec256<scalar_t> m = maximum(a, b);
          return Vec256<scalar_t>::blendv(
              m + (one + two.pow((a - b).abs().neg())).log2(),
              a,
              (a == b) & (a.abs() == inf));
        });
  });
}

void gcd_kernel(TensorIterator& iter) {
  AT_DISPATCH_INTEGRAL_TYPES(iter.dtype(), "gcd_cpu", [&]() {
      cpu_kernel(
          iter,
          [](scalar_t a, scalar_t b) -> scalar_t {
            return calc_gcd(a, b);
          });
    });
}

void lcm_kernel(TensorIterator& iter) {
  AT_DISPATCH_INTEGRAL_TYPES(iter.dtype(), "lcm_cpu", [&]() {
      cpu_kernel(
          iter,
          [](scalar_t a, scalar_t b) -> scalar_t {
            scalar_t g = calc_gcd(a, b);
            return (g == 0) ? 0 : std::abs(a / g * b);
          });
    });
}

void hypot_kernel(TensorIterator& iter) {
  AT_DISPATCH_FLOATING_TYPES_AND(kBFloat16, iter.dtype(), "hypot_cpu", [&]() {
    cpu_kernel_vec(
        iter,
        [=](scalar_t a, scalar_t b) -> scalar_t {
            return std::hypot(a, b);
        },
        [=](Vec256<scalar_t> a, Vec256<scalar_t> b) {
            return a.hypot(b);
        });
  });
}

void igamma_kernel(TensorIterator& iter) {
  AT_DISPATCH_FLOATING_TYPES_AND2(kHalf, kBFloat16, iter.dtype(), "igamma_cpu", [&]() {
    cpu_kernel_vec(
        iter,
        [=](scalar_t a, scalar_t b) -> scalar_t {
            return calc_igamma(a, b);
        },
        [=](Vec256<scalar_t> a, Vec256<scalar_t> b) {
            return a.igamma(b);
        });
  });
}

void igammac_kernel(TensorIterator& iter) {
  AT_DISPATCH_FLOATING_TYPES_AND2(kHalf, kBFloat16, iter.dtype(), "igammac_cpu", [&]() {
    cpu_kernel_vec(
        iter,
        [=](scalar_t a, scalar_t b) -> scalar_t {
            return calc_igammac(a, b);
        },
        [=](Vec256<scalar_t> a, Vec256<scalar_t> b) {
            return a.igammac(b);
        });
  });
}

void nextafter_kernel(TensorIterator& iter) {
  AT_DISPATCH_FLOATING_TYPES(iter.dtype(), "nextafter_cpu", [&]() {
    cpu_kernel_vec(
        iter,
        [=](scalar_t a, scalar_t b) -> scalar_t {
            return std::nextafter(a, b);
        },
        [=](Vec256<scalar_t> a, Vec256<scalar_t> b) {
            return a.nextafter(b);
        });
  });
}

void heaviside_kernel(TensorIterator& iter) {
  AT_DISPATCH_ALL_TYPES_AND3(kHalf, kBool, kBFloat16, iter.dtype(), "heaviside_cpu", [&]() {
    cpu_kernel(iter, [](scalar_t a, scalar_t b) -> scalar_t {
        return a == 0 ? b : static_cast<scalar_t>(a > 0);
    });
  });
}

void copysign_kernel(TensorIteratorBase& iter) {
  AT_DISPATCH_FLOATING_TYPES_AND2(kBFloat16, kHalf, iter.common_dtype(), "copysign_cpu", [&]() {
    cpu_kernel_vec(iter,
      [](scalar_t a, scalar_t b) -> scalar_t {
        return std::copysign(a, b);
      },
      [](Vec256<scalar_t> a, Vec256<scalar_t> b) -> Vec256<scalar_t> {
        return a.copysign(b);
      });
  });
}

void xlogy_kernel(TensorIterator& iter) {
  AT_DISPATCH_FLOATING_TYPES_AND2(kBFloat16, kHalf, iter.common_dtype(), "xlogy_cpu", [&]() {
    cpu_kernel(iter, [](scalar_t x, scalar_t y) -> scalar_t {
      if (at::_isnan(y)){
        return NAN;
      }
      if (x == 0){
        return 0;
      }
      return x * std::log(y);
    });
  });
}

} // namespace

REGISTER_DISPATCH(add_stub, &add_kernel);
REGISTER_DISPATCH(add_clamp_stub, &add_clamp_kernel);
REGISTER_DISPATCH(sub_stub, &sub_kernel);
REGISTER_DISPATCH(mul_stub, &mul_kernel);
REGISTER_DISPATCH(div_true_stub, &div_true_kernel);
REGISTER_DISPATCH(div_trunc_stub, &div_trunc_kernel);
REGISTER_DISPATCH(div_floor_stub, &div_floor_kernel);
REGISTER_DISPATCH(remainder_stub, &remainder_kernel);
REGISTER_DISPATCH(atan2_stub, &atan2_kernel);
REGISTER_DISPATCH(bitwise_and_stub, &bitwise_and_kernel);
REGISTER_DISPATCH(bitwise_or_stub, &bitwise_or_kernel);
REGISTER_DISPATCH(bitwise_xor_stub, &bitwise_xor_kernel);
REGISTER_DISPATCH(lshift_stub, &lshift_kernel);
REGISTER_DISPATCH(rshift_stub, &rshift_kernel);
REGISTER_DISPATCH(logical_xor_stub, &logical_xor_kernel);
REGISTER_DISPATCH(logical_and_stub, &logical_and_kernel);
REGISTER_DISPATCH(logical_or_stub, &logical_or_kernel);
REGISTER_DISPATCH(lt_stub, &lt_kernel);
REGISTER_DISPATCH(le_stub, &le_kernel);
REGISTER_DISPATCH(gt_stub, &gt_kernel);
REGISTER_DISPATCH(ge_stub, &ge_kernel);
REGISTER_DISPATCH(eq_stub, &eq_kernel);
REGISTER_DISPATCH(ne_stub, &ne_kernel);
REGISTER_DISPATCH(maximum_stub, &maximum_kernel);
REGISTER_DISPATCH(minimum_stub, &minimum_kernel);
REGISTER_DISPATCH(fmax_stub, &fmax_kernel);
REGISTER_DISPATCH(fmin_stub, &fmin_kernel);
REGISTER_DISPATCH(smooth_l1_stub, &smooth_l1_kernel);
REGISTER_DISPATCH(huber_stub, &huber_kernel);
REGISTER_DISPATCH(sigmoid_backward_stub, &sigmoid_backward_kernel);
REGISTER_DISPATCH(logit_backward_stub, &logit_backward_kernel);
REGISTER_DISPATCH(tanh_backward_stub, &tanh_backward_kernel);
REGISTER_DISPATCH(mse_stub, &mse_kernel);
REGISTER_DISPATCH(fmod_stub, &fmod_kernel);
REGISTER_DISPATCH(logaddexp_stub, &logaddexp_kernel);
REGISTER_DISPATCH(logaddexp2_stub, &logaddexp2_kernel);
REGISTER_DISPATCH(gcd_stub, &gcd_kernel);
REGISTER_DISPATCH(lcm_stub, &lcm_kernel);
REGISTER_DISPATCH(hypot_stub, &hypot_kernel);
REGISTER_DISPATCH(igamma_stub, &igamma_kernel);
REGISTER_DISPATCH(igammac_stub, &igammac_kernel);
REGISTER_DISPATCH(nextafter_stub, &nextafter_kernel);
REGISTER_DISPATCH(heaviside_stub, &heaviside_kernel);
REGISTER_DISPATCH(copysign_stub, &copysign_kernel);
REGISTER_DISPATCH(xlogy_stub, &xlogy_kernel);

} // namespace native
} // namespace at<|MERGE_RESOLUTION|>--- conflicted
+++ resolved
@@ -11,8 +11,7 @@
 #include <ATen/native/cpu/Loops.h>
 #include <ATen/native/Math.h>
 #include <c10/macros/Macros.h>
-#include <c10/util/BFloat16-math.h>
-#include <c10/util/Half-math.h>
+#include <c10/util/copysign.h>
 
 namespace at {
 namespace native {
@@ -52,12 +51,7 @@
     auto max_vec = Vec256<scalar_t>(max_scalar);
     cpu_kernel_vec(iter,
       [=](scalar_t a, scalar_t b) __ubsan_ignore_undefined__ -> scalar_t {
-<<<<<<< HEAD
-        scalar_t x = a + alpha * b;
-        return std::min(max_scalar, std::max(min_scalar, x));
-=======
         return std::min(max_scalar, std::max(min_scalar, static_cast<scalar_t>(a + alpha * b)));
->>>>>>> 00737efd
       },
       [=](Vec256<scalar_t> a, Vec256<scalar_t> b) __ubsan_ignore_undefined__ {
         auto add_clamp_res = vec256::fmadd(b, alpha_vec, a);
@@ -188,7 +182,7 @@
                 floordiv += scalar_t(1.0);
               }
             } else {
-              floordiv = std::copysign(scalar_t(0), a / b);
+              floordiv = c10::copysign(scalar_t(0), a / b);
             }
             return floordiv;
           },
@@ -936,7 +930,7 @@
   AT_DISPATCH_FLOATING_TYPES_AND2(kBFloat16, kHalf, iter.common_dtype(), "copysign_cpu", [&]() {
     cpu_kernel_vec(iter,
       [](scalar_t a, scalar_t b) -> scalar_t {
-        return std::copysign(a, b);
+        return c10::copysign(a, b);
       },
       [](Vec256<scalar_t> a, Vec256<scalar_t> b) -> Vec256<scalar_t> {
         return a.copysign(b);
