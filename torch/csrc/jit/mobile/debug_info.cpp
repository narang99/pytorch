#include <torch/csrc/jit/frontend/source_range.h>
#include <torch/csrc/jit/mobile/debug_info.h>
#include <torch/csrc/jit/serialization/inlined_callstack_serialization.h>
#include <torch/csrc/jit/serialization/source_range_serialization.h>

#include <ATen/core/ivalue.h>
#include <torch/csrc/jit/serialization/pickle.h>

#include <c10/util/string_view.h>

namespace torch {
namespace jit {

namespace {

// This function construct stacktrace with module hierarchy
// Module hierarchy will contain information about where in the
// module hierarchy this source is. For example if conv2d op
// exist in hierarcy A->B->C->Conv2d with type annotations of
// A -> TopM, B->MyModule, C->SomeModule, then module hierarchy
// will be TopM(A).MyModule(B).SomeModule(C).Conv2d(conv)
// Source level stack information will be from model source code.
std::pair<std::string, std::string> getStackTraceWithModuleHierarchy(
    const DelegateDebugInfoType& sr_callstack,
    const std::string& root_scope_string,
    const std::string& top_module_type_name) {
  constexpr size_t kSourceRange = 1;
  constexpr size_t kModuleInstanceInfo = 2;
  std::vector<StackEntry> entries;

  const SourceRange& range = sr_callstack.first;
  InlinedCallStackPtr callstack_ptr = sr_callstack.second;
  std::string module_info =
      root_scope_string + "(" + top_module_type_name + ")";
  if (!callstack_ptr) {
    // If not cs then top level node
    entries.emplace_back(StackEntry{"FunctionName_UNKNOWN", range});
    std::ostringstream ss;
    format_stack_trace(ss, entries);
    std::string stack_trace = "Module hierarchy:" + module_info + "\n";
    stack_trace += ss.str();
    return {std::move(stack_trace), std::move(module_info)};
  } else {
    for (const auto& element : callstack_ptr->vec()) {
      const auto& opt_module_instance_info =
          std::get<kModuleInstanceInfo>(element);
      if (opt_module_instance_info.has_value()) {
        const auto& module_instance_info = opt_module_instance_info.value();
        if (module_instance_info.class_type()) {
          const auto& class_type = module_instance_info.class_type();
          const auto& instance_name = module_instance_info.instance_name();
          auto type_name = class_type->name()->qualifiedName();
          type_name = type_name.substr(type_name.find_last_of('.') + 1);
          module_info.append(".")
              .append(instance_name)
              .append("(")
              .append(type_name)
              .append(")");
        } else {
          module_info += ".(UNKNOWN_INSTANCE(UNKNOWN_TYPE)";
        }
      } else {
        module_info += ".(UNKNOWN_INSTANCE(UNKNOWN_TYPE)";
      }
      // Now add source range info to stack
      // When we serialize function names, those can be added here.
      // TODO: Add function name separately
      entries.emplace_back(
          StackEntry{"FunctionName_UNKNOWN", std::get<kSourceRange>(element)});
    }
    entries.emplace_back(StackEntry{"FunctionName_UNKNOWN", range});
    std::ostringstream ss;
    format_stack_trace(ss, entries);
    std::string stack_trace = "Module hierarchy:" + module_info + "\n";
    stack_trace += ss.str();
    return {std::move(stack_trace), std::move(module_info)};
  }
}

} // namespace

MobileDebugTable::MobileDebugTable(
    std::unique_ptr<caffe2::serialize::PyTorchStreamReader>& reader,
    const std::shared_ptr<CompilationUnit>& cu) {
  ska::flat_hash_map<int64_t, SourceRange> source_range_map;
  const std::vector<std::string>& record_names = reader->getAllRecords();
  const c10::string_view suffix(".debug_pkl");
  for (const auto& record_name : record_names) {
    if (c10::string_view(record_name).ends_with(suffix)) {
      at::DataPtr debug_data;
      size_t debug_size{0};
      std::tie(debug_data, debug_size) = reader->getRecord(record_name);
      auto ivalues =
          jit::unpickle(
              reinterpret_cast<const char*>(debug_data.get()), debug_size)
              .toTuple()
              ->elements();
      SourceRangeDeserializer deserializer;
      for (auto& val : ivalues) {
        auto tup_elems = val.toTuple()->elements();
        // For BC we decode only tuples with 3 elements
        // assuming it contains
        // byte_offset, debug_handle (=source range tag), source range
        if (tup_elems.size() == 3) {
          int64_t debug_handle = tup_elems[kSourceRangeTagIndex].toInt();
<<<<<<< HEAD
          auto source_range = deserializer.deserialize(tup_elems[kSourceRangeIndex]);
          source_range_map.emplace(debug_handle, std::move(source_range));
=======
          auto source_range =
              deserializer.deserialize(tup_elems[kSourceRangeIndex]);
          source_range_map_.emplace(debug_handle, std::move(source_range));
>>>>>>> 651eaad3
        }
      }
    }
  }
  const std::string callstack_debug_file("callstack_debug_map.pkl");
  if (reader->hasRecord("callstack_debug_map.pkl")) {
    at::DataPtr callstack_data;
    size_t callstack_data_size{0};
    std::tie(callstack_data, callstack_data_size) =
        reader->getRecord(callstack_debug_file);
    InlinedCallStackUnpickler unpickler;
    callstack_ptr_map_ = unpickler.unpickle(
        std::move(callstack_data), callstack_data_size, source_range_map, cu);
  }
}

std::string MobileDebugTable::getModuleHierarchyInfo(
    const int64_t debug_handle,
    const std::string& top_module_type_name) const {
  const auto it = callstack_ptr_map_.find(debug_handle);
  if (it == callstack_ptr_map_.end()) {
    return "debug_handle:" + std::to_string(debug_handle);
  }
  return (getStackTraceWithModuleHierarchy(
              it->second, "top", top_module_type_name))
      .second;
}

std::string MobileDebugTable::getSourceDebugString(
    const int64_t debug_handle,
    const std::string& top_module_type_name) const {
  const auto it = callstack_ptr_map_.find(debug_handle);
  if (it == callstack_ptr_map_.end()) {
    return "debug_handle:" + std::to_string(debug_handle);
  }
  return (getStackTraceWithModuleHierarchy(
              it->second, "top", top_module_type_name))
      .first;
}

} // namespace jit
} // namespace torch<|MERGE_RESOLUTION|>--- conflicted
+++ resolved
@@ -21,7 +21,7 @@
 // will be TopM(A).MyModule(B).SomeModule(C).Conv2d(conv)
 // Source level stack information will be from model source code.
 std::pair<std::string, std::string> getStackTraceWithModuleHierarchy(
-    const DelegateDebugInfoType& sr_callstack,
+    const DebugInfoPair& sr_callstack,
     const std::string& root_scope_string,
     const std::string& top_module_type_name) {
   constexpr size_t kSourceRange = 1;
@@ -103,14 +103,9 @@
         // byte_offset, debug_handle (=source range tag), source range
         if (tup_elems.size() == 3) {
           int64_t debug_handle = tup_elems[kSourceRangeTagIndex].toInt();
-<<<<<<< HEAD
-          auto source_range = deserializer.deserialize(tup_elems[kSourceRangeIndex]);
-          source_range_map.emplace(debug_handle, std::move(source_range));
-=======
           auto source_range =
               deserializer.deserialize(tup_elems[kSourceRangeIndex]);
-          source_range_map_.emplace(debug_handle, std::move(source_range));
->>>>>>> 651eaad3
+          source_range_map.emplace(debug_handle, std::move(source_range));
         }
       }
     }
