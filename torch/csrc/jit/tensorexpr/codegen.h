--- conflicted
+++ resolved
@@ -121,27 +121,18 @@
   CallArg(const PaddedBuffer<T>& buffer);
 
   template <typename T>
-<<<<<<< HEAD
+  // NOLINTNEXTLINE(cppcoreguidelines-pro-type-member-init,cppcoreguidelines-pro-type-const-cast)
   CallArg(const std::vector<T>& buffer)
       : data_(const_cast<T*>(buffer.data())) {}
 
+  // NOLINTNEXTLINE(cppcoreguidelines-pro-type-member-init)
   CallArg(void* ptr) : data_(ptr) {}
 
 #define ARG_TYPE_CTOR(Type, Name)     \
   CallArg(Type v) {                   \
     memcpy(&data_, &v, sizeof(Type)); \
   }
-=======
-  // NOLINTNEXTLINE(cppcoreguidelines-pro-type-member-init,cppcoreguidelines-pro-type-const-cast)
-  CallArg(const std::vector<T>& buffer) : ptr_(const_cast<T*>(buffer.data())) {}
-
   // NOLINTNEXTLINE(cppcoreguidelines-pro-type-member-init)
-  CallArg(void* ptr) : ptr_(ptr) {}
-
-#define ARG_TYPE_CTOR(Type, Name) \
-  CallArg(Type v) : Name##val_(v) {}
-  // NOLINTNEXTLINE(cppcoreguidelines-pro-type-member-init)
->>>>>>> 98450446
   AT_FORALL_SCALAR_TYPES_AND2(Bool, Half, ARG_TYPE_CTOR);
 #undef ARG_TYPE_CTOR
 
